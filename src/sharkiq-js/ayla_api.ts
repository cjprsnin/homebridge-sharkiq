--- conflicted
+++ resolved
@@ -4,11 +4,7 @@
 import { global_vars } from './const';
 import { SharkIqVacuum } from './sharkiq';
 
-<<<<<<< HEAD
 import { getAuthData, setAuthData } from '../config';
-=======
-import { getAuthFile, setAuthFile } from '../config';
->>>>>>> b57b9387
 import { addSeconds, subtractSeconds, isValidDate } from '../utils';
 import { AuthData } from '../type';
 
@@ -92,15 +88,9 @@
 
   _set_credentials(login_result: AuthData): void {
     // Update credentials for cache
-<<<<<<< HEAD
     this._access_token = login_result.access_token;
     this._refresh_token = login_result.refresh_token;
     const _auth_expiration = new Date(login_result.expiration);
-=======
-    this._access_token = login_result['access_token'];
-    this._refresh_token = login_result['refresh_token'];
-    const _auth_expiration = new Date(login_result['expiration']);
->>>>>>> b57b9387
     this._auth_expiration = isValidDate(_auth_expiration) ? _auth_expiration : null;
     this._is_authed = true;
   }
@@ -136,11 +126,7 @@
       }
       const dateNow = new Date();
       jsonResponse['expiration'] = addSeconds(dateNow, jsonResponse['expires_in']);
-<<<<<<< HEAD
       await setAuthData(this._auth_file_path, jsonResponse);
-=======
-      setAuthFile(this._auth_file_path, jsonResponse);
->>>>>>> b57b9387
       this._set_credentials(jsonResponse);
       return true;
     } catch (error) {
@@ -237,12 +223,8 @@
     this.log.info('Attempting to refresh access token.');
     const status = await this.refresh_auth();
     if (!status) {
-<<<<<<< HEAD
-      this.log.error('Refreshing access token failed. Please check your credentials and delete them from the config if needed.');
-=======
       this.log.error('Refreshing access token failed. Please check your auth file and delete it to recreate it if needed.');
       this.log.info('The auth file is located at:', this._auth_file_path);
->>>>>>> b57b9387
       this.log.error(this.exit_error_message);
       return false;
     }
